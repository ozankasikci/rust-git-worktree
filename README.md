--- conflicted
+++ resolved
@@ -26,18 +26,11 @@
   - Remove the named worktree. Pass `--force` to mirror `git worktree remove --force` behavior.
   - Demo: ![Remove demo](tapes/gifs/rm.gif)
 
-<<<<<<< HEAD
 - `rsworktree pr-github [<name>] [--no-push] [--draft] [--fill] [--web] [--reviewer <login> ...] [-- <extra gh args>]`
   - Push the worktree branch (unless `--no-push`) and invoke `gh pr create` with the provided options. When `<name>` is omitted, the command uses the current `.rsworktree/<name>` directory. If you don’t supply PR metadata flags, `rsworktree` automatically adds `--fill`; you can pass `--title/--body` or `--web` to override that behaviour.
   - Demo: ![PR demo](tapes/gifs/pr_github.gif)
   - Requires the [GitHub CLI](https://cli.github.com/) (`gh`) to be installed and on your `PATH`.
 
-## Environment
-
-Set `RSWORKTREE_SHELL` to override the shell used by `rsworktree cd` (falls back to `$SHELL` or `/bin/sh`).
-
-=======
->>>>>>> f132751f
 ## Installation
 
 Install from crates.io with:
