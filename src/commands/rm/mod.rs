use std::{fs, path::Path, process::Command};

use color_eyre::eyre::{self, Context};
use owo_colors::{OwoColorize, Stream};

use git2::{ErrorCode, WorktreePruneOptions};

use crate::{Repo, commands::cd::shell_command};

#[cfg(test)]
use crate::commands::cd::SHELL_OVERRIDE_ENV;

#[derive(Debug)]
pub struct RemoveCommand {
    name: String,
    force: bool,
}

impl RemoveCommand {
    pub fn new(name: String, force: bool) -> Self {
        Self { name, force }
    }

    pub fn execute(&self, repo: &Repo) -> color_eyre::Result<()> {
        let worktrees_dir = repo.worktrees_dir();
        if !worktrees_dir.exists() {
            let dir = format!("{}", worktrees_dir.display());
            let dir = format!(
                "{}",
                dir.as_str()
                    .if_supports_color(Stream::Stdout, |text| format!("{}", text.blue()))
            );
            println!(
                "No worktrees directory found at `{}`; nothing to remove.",
                dir
            );
            return Ok(());
        }

        let worktree_path = worktrees_dir.join(&self.name);
        let worktree_path = fs::canonicalize(&worktree_path).unwrap_or(worktree_path);

        if !worktree_path.exists() {
            let name = format!(
                "{}",
                self.name
                    .as_str()
                    .if_supports_color(Stream::Stdout, |text| format!("{}", text.cyan()))
            );
            println!(
                "Worktree `{}` does not exist under `{}`.",
                name,
                worktrees_dir.display()
            );
            return Ok(());
        }

        let git_repo = repo.git();
        let worktree_name = match find_worktree_name(git_repo, &worktree_path)? {
            Some(name) => name,
            None => {
                let name = format!(
                    "{}",
                    self.name
                        .as_str()
                        .if_supports_color(Stream::Stdout, |text| format!("{}", text.cyan()))
                );
                println!(
                    "Worktree `{}` does not exist under `{}`.",
                    name,
                    worktrees_dir.display()
                );
                return Ok(());
            }
        };

        let worktree = git_repo.find_worktree(&worktree_name).wrap_err_with(|| {
            eyre::eyre!("failed to load git worktree metadata for `{}`", self.name)
        })?;

        let mut prune_opts = WorktreePruneOptions::new();
        prune_opts.valid(true);
        prune_opts.working_tree(true);
        if self.force {
            prune_opts.locked(true);
        }

        worktree
            .prune(Some(&mut prune_opts))
            .wrap_err("failed to remove worktree")?;

        drop(worktree);

        if worktree_path.exists() {
            fs::remove_dir_all(&worktree_path).wrap_err_with(|| {
                eyre::eyre!(
                    "failed to clean worktree directory `{}`",
                    worktree_path.display()
                )
            })?;
        }

        let name = format!(
            "{}",
            self.name
                .as_str()
                .if_supports_color(Stream::Stdout, |text| format!("{}", text.red().bold()))
        );
        println!(
            "Removed worktree `{}` from `{}`.",
            name,
            worktrees_dir.display()
        );

        let need_reposition = match std::env::current_dir() {
            Ok(dir) => {
                let canonical = fs::canonicalize(&dir).unwrap_or(dir.clone());
                canonical.starts_with(&worktree_path)
            }
            Err(_) => true,
        };

        if need_reposition {
            std::env::set_current_dir(repo.root()).wrap_err_with(|| {
                eyre::eyre!(
                    "failed to change directory to repository root `{}`",
                    repo.root().display()
                )
            })?;

            let root_raw = format!("{}", repo.root().display());
            let root_display = format!(
                "{}",
                root_raw
                    .as_str()
                    .if_supports_color(Stream::Stdout, |text| format!("{}", text.blue().bold()))
            );
            println!("Now in root `{}`.", root_display);

            let (program, args) = shell_command();
            let status = Command::new(&program)
                .args(args)
<<<<<<< HEAD
                .env("PWD", repo.root())
=======
                .current_dir(repo.root())
                .env("PWD", logical_pwd(repo.root()))
>>>>>>> f132751f
                .status()
                .wrap_err("failed to spawn root shell")?;

            if !status.success() {
                return Err(eyre::eyre!("subshell exited with a non-zero status"));
            }
        }

        Ok(())
    }
}

fn find_worktree_name(
    repo: &git2::Repository,
    worktree_path: &Path,
) -> color_eyre::Result<Option<String>> {
    let target = worktree_path
        .canonicalize()
        .unwrap_or_else(|_| worktree_path.to_path_buf());

    let names = repo
        .worktrees()
        .wrap_err("failed to list repository worktrees")?;

    for name in names.iter().flatten() {
        let worktree = match repo.find_worktree(name) {
            Ok(worktree) => worktree,
            Err(err) if err.code() == ErrorCode::NotFound => continue,
            Err(err) => {
                return Err(eyre::eyre!("failed to open git worktree `{name}`: {err}"));
            }
        };

        let path = worktree
            .path()
            .canonicalize()
            .unwrap_or_else(|_| worktree.path().to_path_buf());
        if path == target {
            return Ok(Some(name.to_owned()));
        }
    }

    Ok(None)
}

fn logical_pwd(path: &Path) -> std::ffi::OsString {
    #[cfg(target_os = "macos")]
    {
        if let Ok(stripped) = path.strip_prefix("/private") {
            return Path::new("/").join(stripped).into_os_string();
        }
    }

    path.as_os_str().to_owned()
}

#[cfg(test)]
mod tests {
    use super::*;
    use std::fs;

    use tempfile::TempDir;

    use crate::{Repo, commands::create::CreateCommand};

    fn init_git_repo(dir: &TempDir) -> color_eyre::Result<()> {
        run(dir, ["git", "init"])?;
        fs::write(dir.path().join("README.md"), "test")?;
        run(dir, ["git", "add", "README.md"])?;
        run(
            dir,
            [
                "git",
                "-c",
                "user.name=Test",
                "-c",
                "user.email=test@example.com",
                "commit",
                "-m",
                "Initial commit",
            ],
        )?;
        Ok(())
    }

    fn run(dir: &TempDir, cmd: impl IntoIterator<Item = &'static str>) -> color_eyre::Result<()> {
        let mut iter = cmd.into_iter();
        let program = iter.next().expect("command must not be empty");
        let status = Command::new(program)
            .current_dir(dir.path())
            .args(iter)
            .status()
            .wrap_err_with(|| eyre::eyre!("failed to run `{program}`"))?;

        if !status.success() {
            return Err(eyre::eyre!("`{program}` exited with status {status}`"));
        }

        Ok(())
    }

    #[test]
    fn reports_missing_worktree_directory() -> color_eyre::Result<()> {
        let dir = TempDir::new()?;
        init_git_repo(&dir)?;
        let repo = Repo::discover_from(dir.path())?;

        let command = RemoveCommand::new("feature/test".into(), false);
        command.execute(&repo)?;

        Ok(())
    }

    #[test]
    fn removing_current_worktree_repositions_to_root() -> color_eyre::Result<()> {
        let original_dir = std::env::current_dir()?;
        let dir = TempDir::new()?;
        init_git_repo(&dir)?;
        let repo = Repo::discover_from(dir.path())?;

        unsafe {
            std::env::set_var(SHELL_OVERRIDE_ENV, "env");
        }
        let create = CreateCommand::new("feature/local".into(), None);
        create.execute(&repo)?;

        let worktree_path = repo.worktrees_dir().join("feature/local");
        std::env::set_current_dir(&worktree_path)?;

        let command = RemoveCommand::new("feature/local".into(), false);
        command.execute(&repo)?;

        let new_cwd = std::env::current_dir()?;
        assert_eq!(new_cwd, repo.root());

        std::env::set_current_dir(original_dir)?;
        unsafe {
            std::env::remove_var(SHELL_OVERRIDE_ENV);
        }

        Ok(())
    }
}<|MERGE_RESOLUTION|>--- conflicted
+++ resolved
@@ -140,12 +140,8 @@
             let (program, args) = shell_command();
             let status = Command::new(&program)
                 .args(args)
-<<<<<<< HEAD
-                .env("PWD", repo.root())
-=======
                 .current_dir(repo.root())
                 .env("PWD", logical_pwd(repo.root()))
->>>>>>> f132751f
                 .status()
                 .wrap_err("failed to spawn root shell")?;
 
